--- conflicted
+++ resolved
@@ -57,14 +57,8 @@
 
   for (network in tokens) {
     console.log(chalk.cyan(`Starting build for ${network}`))
-<<<<<<< HEAD
-    const tokenAddresses = tokens[network]
-    console.log(chalk.cyan(`Found ${tokenAddresses.length} tokens`))
-    if (tokenAddresses.length === 0) continue
-=======
     // format to hashed value
     const tokenAddresses = tokens[network].map((token) => getAddress(token))
->>>>>>> 33eb4879
 
     console.time(chalk.cyan(`Fetched onchain metadata for chain ${network}`))
 
