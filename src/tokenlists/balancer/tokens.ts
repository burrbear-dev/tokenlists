import { Network, TokensForList } from '../../types'

export const tokens: TokensForList = {
  [Network.Mainnet]: [
    '0xC02aaA39b223FE8D0A0e5C4F27eAD9083C756Cc2',
    '0xA0b86991c6218b36c1d19D4a2e9Eb0cE3606eB48',
    '0x6B175474E89094C44Da98b954EedeAC495271d0F',
    '0xba100000625a3754423978a60c9317c58a424e3D',
    '0x514910771AF9Ca656af840dff83E8264EcF986CA',
    '0x2260FAC5E5542a773Aa44fBCfeDf7C193bc2C599',
    '0xC011a73ee8576Fb46F5E1c5751cA3B9Fe0af2a6F',
    '0xc00e94Cb662C3520282E6f5717214004A7f26888',
    '0x0bc529c00C6401aEF6D220BE8C6Ea1667F6Ad93e',
    '0x408e41876cCCDC0F92210600ef50372656052a38',
    '0xdd974D5C2e2928deA5F71b9825b8b646686BD200',
    '0x9f8F72aA9304c8B593d555F12eF6589cC3A579A2',
    '0xBBbbCA6A901c926F240b89EacB641d8Aec7AEafD',
    '0x0D8775F648430679A709E98d2b0Cb6250d2887EF',
    '0x1F573D6Fb3F13d689FF844B4cE37794d79a7FF1C',
    '0x0d438F3b5175Bebc262bF23753C1E53d03432bDE',
    '0xa117000000f279D81A1D3cc75430fAA017FA5A2e',
    '0x04Fa0d235C4abf4BcF4787aF4CF447DE572eF828',
    '0x7Fc66500c84A76Ad7e9c93437bFc5Ac33E2DDaE9',
    '0x57Ab1ec28D129707052df4dF418D58a2D46d5f51',
    '0xfE18be6b3Bd88A2D2A7f928d00292E7a9963CfC6',
    '0x5e74C9036fb86BD7eCdcb084a0673EFc32eA31cb',
    '0x261EfCdD24CeA98652B9700800a13DfBca4103fF',
    '0x6A22e5e94388464181578Aa7A6B869e00fE27846',
    '0x0327112423F3A68efdF1fcF402F6c5CB9f7C33fd',
    '0x9A48BD0EC040ea4f1D3147C025cd4076A2e71e3e',
    '0x39AA39c021dfbaE8faC545936693aC917d5E7563',
    '0x5d3a536E4D6DbD6114cc1Ead35777bAB948E3643',
    '0x4Ddc2D193948926D02f9B1fE9e1daa0718270ED5',
    '0xf650C3d88D12dB855b8bf7D11Be6C55A4e07dCC9',
    '0x158079Ee67Fce2f58472A96584A73C7Ab9AC95c1',
    '0xB3319f5D18Bc0D84dD1b4825Dcde5d5f7266d407',
    '0x6C8c6b02E7b2BE14d4fA6022Dfd6d75921D90E4E',
    '0xC11b1268C1A384e55C48c2391d8d480264A3A7F4',
    '0xfC1E690f61EFd961294b3e1Ce3313fBD8aa4f85d',
    '0x71fc860F7D3A592A4a98740e39dB31d25db65ae8',
    '0x9bA00D6856a4eDF4665BcA2C2309936572473B7E',
    '0x625aE63000f46200499120B906716420bd059240',
    '0x4DA9b813057D04BAef4e5800E36083717b4a0341',
    '0x6Ee0f7BB50a54AB5253dA0667B0Dc2ee526C30a8',
    '0xE1BA0FB44CCb0D11b80F92f4f8Ed94CA3fF51D00',
    '0x3a3A65aAb0dd2A17E3F1947bA16138cd37d08c04',
    '0x9D91BE44C06d373a8a226E1f3b146956083803eB',
    '0x7D2D3688Df45Ce7C552E19c27e007673da9204B8',
    '0xA64BD6C70Cb9051F6A9ba1F163Fdc07E0DfB5F84',
    '0x6FCE4A401B6B80ACe52baAefE4421Bd188e76F6f',
    '0x7deB5e830be29F91E298ba5FF1356BB7f8146998',
    '0x71010A9D003445aC60C4e6A7017c1E89A477B438',
    '0x328C4c80BC7aCa0834Db37e6600A6c49E12Da4DE',
    '0xFC4B8ED459e00e5400be803A9BB3954234FD50e3',
    '0x6Fb0855c404E09c47C3fBCA25f08d4E41f9F062f',
    '0xE41d2489571d322189246DaFA5ebDe1F4699F498',
    '0xEB4C2781e4ebA804CE9a9803C67d0893436bB27D',
    '0x3212b29E33587A00FB1C83346f5dBFA69A458923',
    '0x5228a22e72ccC52d415EcFd199F99D0665E7733b',
    '0x93ED3FBe21207Ec2E8f2d3c3de6e058Cb73Bc04d',
    '0x27054b13b1B798B345b591a4d22e6562d47eA75a',
    '0x04abEdA201850aC0124161F037Efd70c74ddC74C',
    '0xB4EFd85c19999D84251304bDA99E90B92300Bd93',
    '0x6810e776880C02933D47DB1b9fc05908e5386b96',
    '0x543Ff227F64Aa17eA132Bf9886cAb5DB55DCAddf',
    '0xa1d65E8fB6e87b60FECCBc582F7f97804B725521',
    '0x06AF07097C9Eeb7fD685c692751D5C66dB49c215',
    '0x1776e1F26f98b1A5dF9cD347953a26dd3Cb46671',
    '0xF629cBd94d3791C9250152BD8dfBDF380E2a3B9c',
    '0x12B19D3e2ccc14Da04FAe33e63652ce469b3F2FD',
    '0x967da4048cD07aB37855c090aAF366e4ce1b9F48',
    '0x89Ab32156e46F46D02ade3FEcbe5Fc4243B9AAeD',
    '0x8E870D67F660D95d5be530380D0eC0bd388289E1',
    '0x107c4504cd79C5d2696Ea0030a8dD4e92601B82e',
    '0x41e5560054824eA6B0732E656E3Ad64E20e94E45',
    '0x0F5D2fB29fb7d3CFeE444a200298f468908cC942',
    '0x0Cf0Ee63788A0849fE5297F3407f701E122cC023',
    '0x595832F8FC6BF59c85C527fEC3740A1b7a361269',
    '0x0AbdAce70D3790235af448C88547603b945604ea',
    '0xe25b0BBA01Dc5630312B6A21927E578061A13f55',
    '0xaA7a9CA87d3694B5755f213B5D04094b8d0F0A6F',
    '0x5732046A883704404F284Ce41FfADd5b007FD668',
    '0x7D1AfA7B718fb893dB30A3aBc0Cfc608AaCfeBB0',
    '0x4946Fcea7C692606e8908002e55A582af44AC121',
    '0xc719d010B63E5bbF2C0551872CD5316ED26AcD83',
    '0x7b123f53421b1bF8533339BFBdc7C98aA94163db',
    '0xaaAEBE6Fe48E54f431b0C390CfaF0b017d09D42d',
    '0x4a220E6096B25EADb88358cb44068A3248254675',
    '0x744d70FDBE2Ba4CF95131626614a1763DF805B9E',
    '0x3506424F91fD33084466F402d5D97f05F8e3b4AF',
    '0xec67005c4E498Ec7f55E092bd1d35cbC47C91892',
    '0x8762db106B2c2A0bccB3A80d1Ed41273552616E8',
    '0x6c6EE5e31d828De241282B9606C8e98Ea48526E2',
    '0xcD62b1C403fa761BAadFC74C525ce2B51780b184',
    '0x8400D94A5cb0fa0D041a3788e395285d61c9ee5e',
    '0x419D0d8BdD9aF5e606Ae2232ed285Aff190E711b',
    '0xB64ef51C888972c908CFacf59B47C1AfBC0Ab8aC',
    '0xd15eCDCF5Ea68e3995b2D0527A0aE0a3258302F8',
    '0xAcfa209Fb73bF3Dd5bBfb1101B9Bc999C49062a5',
    '0xB705268213D593B8FD88d3FDEFF93AFF5CbDcfAE',
    '0xe2f2a5C287993345a840Db3B0845fbC70f5935a5',
    '0xc12d099be31567add4e4e4d0D45691C3F58f5663',
    '0x1A5F9352Af8aF974bFC03399e3767DF6370d82e4',
    '0x8eB24319393716668D768dCEC29356ae9CfFe285',
    '0x58b6A8A3302369DAEc383334672404Ee733aB239',
    '0x0000000000085d4780B73119b644AE5ecd22b376',
    '0xEd91879919B71bB6905f23af0A68d231EcF87b14',
    '0x0Ae055097C6d159879521C384F1D2123D1f195e6',
    '0x607F4C5BB672230e8672085532f7e901544a7375',
    '0x8f8221aFbB33998d8584A2B05749bA73c37a938a',
    '0x8A9C67fee641579dEbA04928c4BC45F66e26343A',
    '0x8Ab7404063Ec4DBcfd4598215992DC3F8EC853d7',
    '0x2C537E5624e4af88A7ae4060C022609376C8D0EB',
    '0x26E75307Fc0C021472fEb8F727839531F112f317',
    '0xfF20817765cB7f73d4bde2e66e067E58D11095C2',
    '0xaF1250fa68D7DECD34fD75dE8742Bc03B29BD58e',
    '0x85Eee30c52B0b379b046Fb0F85F4f3Dc3009aFEC',
    '0xDF2C7238198Ad8B389666574f2d8bc411A4b7428',
    '0x8207c1FfC5B6804F6024322CcF34F29c3541Ae26',
    '0x9992eC3cF6A55b00978cdDF2b27BC6882d88D1eC',
    '0x6De037ef9aD2725EB40118Bb1702EBb27e4Aeb24',
    '0xaAAf91D9b90dF800Df4F55c205fd6989c977E73a',
    '0x5Af2Be193a6ABCa9c8817001F45744777Db30756',
    '0xbf70A33A13fBe8D0106Df321Da0Cf654d2E9Ab50',
    '0x136faE4333EA36A24bb751E2d505D6ca4Fd9f00b',
    '0xbF4a2DdaA16148a9D0fA2093FfAC450ADb7cd4aa',
    '0x9f49ed43C90A540d1cF12f6170aCE8d0B88a14E6',
    '0xC7D79021CD127A2f35b1E26fe3c4aAD67f5c28b8',
    '0x54355Ae0485F9420e6cE4c00C10172dc8E5728A3',
    '0x07509c281B55A1675D3f71F1c4ab67829eb731d3',
    '0x0BF54992649C19bd8Db4080078a32383827352f3',
    '0x58723C7Afcd33A2Db6Ae06C37521725D65F0cC15',
    '0xF43B2f981eFC5a611a97951Ce4fd7d3Bd87f4902',
    '0x48ac44f4E29e602f851B84C271c22B85B9447251',
    '0xc7088fAc73c55bfaE5c2A963C3029B072c7dfF25',
    '0xe6404a4472E5222b440F8faFb795553046000841',
    '0xc39835d32428728cbDe6903f84c76750976C0323',
    '0x8abf3a95862619A55fA00CB3e4eeDBe113ff468C',
    '0x2409D6059e2A8130c099e49F3cb418fd6C3d9AFf',
    '0xd218D75BA0fC45858a4E9EF57A257Ed9977dB5f4',
    '0xAC8Ea871e2d5F4Be618905F36f73c760f8cFDC8E',
    '0x19F4a2f8E21915376F1429C26a3A9B9b1db5FF5A',
    '0xBddD682E63dd9f9fA3b97aEa88772E77cf3e5013',
    '0x253444bd9ECf11E5516d6D00974e91c9F0857CCB',
    '0x78481fB80CAabb252909218164266Ac83F815000',
    '0x7E4d1Cd8927Ce41bcbfa4f32cADa1a6998cb5a51',
    '0xC19216eea17b2f4DD677f1024CdA59C7D142F189',
    '0x1003eC54F51565fF86Ac611184Ea23d6310CaE71',
    '0x856c4388C56c2a613c60507a4701af627157Fed6',
    '0xAbC754aC2161B557D28062F41DcC0fc18440ac7E',
    '0x2c5a9980B41861D91D30d0E0271d1c093452DcA5',
    '0x9ea463Ec4cE9E9E5bc9cFd0187C4Ac3a70DD951D',
    '0x614857C755739354d68AE0abD53849cf45d6A41D',
    '0xa360F2aF3F957906468c0FD7526391AeD08aE3DB',
    '0xB9FfE0b8Ee2d1Af94202FFED366520300748A4d8',
    '0x1bcCA39aE82e53dede8eC5500c3BCd76Cd1e0072',
    '0xa12a696B9B11788076A6cb384CAc6986b82545E1',
    '0x54e8371C1EC43e58fB53D4ef4eD463C17Ba8a6bE',
    '0xB647a1D7633c6C4d434e22eE9756b36F2b219525',
    '0x98A25bA4c3793B9029652cBc1a8875cBe223dF13',
    '0xB1CA7E6714263a64659A3a89E1C313af30fD660A',
    '0x2Bf417FdA6E73B8Ea605DF0F33aD029F8d4b795A',
    '0x09E4BDFb273245063eF5E800D891eFF7d04f9B83',
    '0x93E01899c10532d76C0E864537a1D26433dBbDdB',
    '0x1Ce9200C98b6D9999B60bFf53860475A993a8b68',
    '0xB8243B4eeca27A4191e879760b88fE2270561796',
    '0xffEE21B4Bb7084a9416205544101Ae9f472c7159',
    '0xCAE169AFDE69f297c7817ed5F4A6816C0E38137D',
    '0x654424F4b3ed6DE828C9CA30484dc1A626bb5fBA',
    '0xdBf5c7D8ac5007667617a15DB2c1B1D616c9D302',
    '0xF5c0E24ACA5217BcBAe662871caE1A86873F02db',
    '0x15822A64c8Cb27D7828C45E0aAFC3e6C5DeCd172',
    '0x5cD487CE4dB7091292F2E914F7B31445Bd4A5E1b',
    '0xAC1565e473F69FAdA09661A6B4103FBbF801CeEE',
    '0xB32c960c46f28059C2B5F1C3eCC2b9DD77aB0aA0',
    '0x89C0b027bD7cc2D17854B06F8322e29451192CE3',
    '0xBA8Ea15b647F54D9ff849670FcaAcF35Df21A457',
    '0xC166F976ce9926A3205b145Af104eB0E4b38b5C0',
    '0x8a63bE90F095F6777be3Ed25D9fC7CD2a63DDb30',
    '0x542156d51D10Db5acCB99f9Db7e7C91B74E80a2c',
    '0x8933ea1Ce67B946BdF2436cE860fFBb53Ce814d2',
    '0x78E29d35573beA6265aEDfCb9F45481B717EBFdE',
    '0x0329d23fC7B1b1e6Cca57aFA3F0090F1189069e8',
    '0x621E3b71D07b51242bcca167928e184235A4bb87',
    '0x57e83505827788c9F92bCfd398A51A7b0C83DD8e',
    '0x924E26fEe8E10c20726006CC2Bd307A538B0eBE5',
    '0x77b1465b0e01ba085e515324e30fEe6555C623EA',
    '0x7510D6fac98A6eCa2DB7c9357619715a7f5049d4',
    '0x8e4dBF540Bf814c044785218B58C930B20a56BE1',
    '0x8DDF05C42C698329053c4F39B5bb05A350fd8132',
    '0xbE9375C6a420D2eEB258962efB95551A5b722803',
    '0x3505F494c3f0fed0B594E01Fa41Dd3967645ca39',
    '0x0C6f5F7D555E7518f6841a79436BD2b1Eef03381',
    '0x0A913beaD80F321E7Ac35285Ee10d9d922659cB7',
    '0x255Aa6DF07540Cb5d3d297f0D0D4D84cb52bc8e6',
    '0x08d967bb0134F2d07f7cfb6E246680c53927DD30',
    '0x56d811088235F11C8920698a204A5010a788f4b3',
    '0x940a2dB1B7008B6C776d4faaCa729d6d4A4AA551',
    '0x4FbB350052Bca5417566f188eB2EBCE5b19BC964',
    '0x4e352cF164E64ADCBad318C3a1e222E9EBa4Ce42',
    '0xa3BeD4E1c75D00fa6f4E5E6922DB7261B5E9AcD2',
    '0xd341d1680Eeee3255b8C4c75bCCE7EB57f144dAe',
    '0xFca59Cd816aB1eaD66534D82bc21E7515cE441CF',
    '0xCC4304A31d09258b0029eA7FE63d032f52e44EFe',
    '0xB6eD7644C69416d67B522e20bC294A9a9B405B31',
    '0x035dF12E0F3ac6671126525f1015E47D79dFEDDF',
    '0x1a7a8BD9106F2B8D977E08582DC7d24c723ab0DB',
    '0xfc05987bd2be489ACCF0f509E44B0145d68240f7',
    '0xdF5e0e81Dff6FAF3A7e52BA697820c5e32D806A8',
    '0x81ab848898b5ffD3354dbbEfb333D5D183eEDcB5',
    '0x27702a26126e0B3702af63Ee09aC4d1A084EF628',
    '0xBA50933C268F567BDC86E1aC131BE072C6B0b71a',
    '0x34612903Db071e888a4dADcaA416d3EE263a87b9',
    '0x954b890704693af242613edEf1B603825afcD708',
    '0x13339fD07934CD674269726EdF3B5ccEE9DD93de',
    '0xCc80C051057B774cD75067Dc48f8987C4Eb97A5e',
    '0x12f649A9E821F90BB143089a6e56846945892ffB',
    '0xaD6A626aE2B43DCb1B39430Ce496d2FA0365BA9C',
    '0x221657776846890989a759BA2973e427DfF5C9bB',
    '0x476c5E26a75bd202a9683ffD34359C0CC15be0fF',
    '0xD533a949740bb3306d119CC777fa900bA034cd52',
    '0x84cA8bc7997272c7CfB4D0Cd3D55cd942B3c9419',
    '0x6fe56C0bcdD471359019FcBC48863d6c3e9d4F41',
    '0x40FD72257597aA14C7231A7B1aaa29Fce868F677',
    '0xBA11D00c5f74255f56a5E366F4F77f5A186d7f55',
    '0xF80D589b3Dbe130c270a69F1a69D050f268786Df',
    '0x29E9fDF5933824ad21Bc6dbb8BF156EFA3735e32',
    '0xBd2949F67DcdC549c6Ebe98696449Fa79D988A9F',
    '0x89E3aC6Dd69C15e9223BE7649025d6F68Dab1d6a',
    '0x469eDA64aEd3A3Ad6f868c44564291aA415cB1d9',
    '0xb83Cd8d39462B761bb0092437d38b37812dd80A2',
    '0x95172ccBe8344fecD73D0a30F54123652981BD6F',
    '0x3166C570935a7D8554c8f4eA792ff965D2EFe1f2',
    '0x89d24A6b4CcB1B6fAA2625fE562bDD9a23260359',
    '0x5299d6F7472DCc137D7f3C4BcfBBB514BaBF341A',
    '0x8CE9137d39326AD0cD6491fb5CC0CbA0e089b6A9',
    '0x1453Dbb8A29551ADe11D89825CA812e05317EAEB',
    '0x4954Db6391F4feB5468b6B943D4935353596aEC9',
    '0x6b785a0322126826d8226d77e173d75DAfb84d11',
    '0xAba8cAc6866B83Ae4eec97DD07ED254282f6aD8A',
    '0xa1d0E215a23d7030842FC67cE582a6aFa3CCaB83',
    '0xeca82185adCE47f39c684352B0439f030f860318',
    '0x2ba592F78dB6436527729929AAf6c908497cB200',
    '0x26E43759551333e57F073bb0772F50329A957b30',
    '0x4730fB1463A6F1F44AEB45F6c5c422427f37F4D0',
    '0xDcfE18bc46f5A0Cd0d3Af0c2155d2bCB5AdE2fc5',
    '0x0a50C93c762fDD6E56D86215C24AaAD43aB629aa',
    '0xa3d58c4E56fedCae3a7c43A725aeE9A71F0ece4e',
    '0x7865af71cf0b288b4E7F654f4F7851EB46a2B7F8',
    '0x9E78b8274e1D6a76a0dBbf90418894DF27cBCEb5',
    '0xB2279B6769CFBa691416F00609b16244c0cF4b20',
    '0x45f24BaEef268BB6d63AEe5129015d69702BCDfa',
    '0xB2FdD60AD80ca7bA89B9BAb3b5336c2601C020b4',
    '0x5dbcF33D8c2E976c6b560249878e6F1491Bca25c',
    '0x94d863173EE77439E4292284fF13fAD54b3BA182',
    '0x8BA6DcC667d3FF64C1A2123cE72FF5F0199E5315',
    '0xbBe319b73744dB9d54F5D29df7D8256B7e43995C',
    '0x4F9254C83EB525f9FCf346490bbb3ed28a81C667',
    '0x38e4adB44ef08F22F5B5b76A8f0c2d0dCbE7DcA1',
    '0xa0246c9032bC3A600820415aE600c6388619A14D',
    '0xaea46A60368A7bD060eec7DF8CBa43b7EF41Ad85',
    '0x916885426255235DA7a0BD90447986c00675f9EC',
    '0xD5525D397898e5502075Ea5E830d8914f6F0affe',
    '0x8a6f3BF52A26a21531514E23016eEAe8Ba7e7018',
    '0xc813EA5e3b48BEbeedb796ab42A30C5599b01740',
    '0xbC396689893D065F41bc2C6EcbeE5e0085233447',
    '0x557B933a7C2c45672B610F8954A3deB39a51A8Ca',
    '0x6B3595068778DD592e39A122f4f5a5cF09C90fE2',
    '0xB8BAa0e4287890a5F79863aB62b7F175ceCbD433',
    '0x00D1793D7C3aAE506257Ba985b34C76AaF642557',
    '0x208D174775dc39fe18B1b374972F77ddEc6c0F73',
    '0xCee1d3c3A02267e37E6B373060F79d5d7b9e1669',
    '0x28cb7e841ee97947a86B06fA4090C8451f64c0be',
    '0x3e780920601D61cEdb860fe9c4a90c9EA6A35E78',
    '0x0cf58006B2400ebec3eB8C05b73170138a340563',
    '0x09e64c2B61a5f1690Ee6fbeD9baf5D6990F8dFd0',
    '0x0E29e5AbbB5FD88e28b2d355774e73BD47dE3bcd',
    '0xa8c8CfB141A3bB59FEA1E2ea6B79b5ECBCD7b6ca',
    '0x429881672B9AE42b8EbA0E26cD9C73711b891Ca5',
    '0x4Fabb145d64652a948d72533023f6E7A623C7C53',
    '0xca1207647Ff814039530D7d35df0e1Dd2e91Fa84',
    '0x1494CA1F11D487c2bBe4543E90080AeBa4BA3C2b',
    '0x5BC25f649fc4e26069dDF4cF4010F9f706c23831',
    '0xf8C3527CC04340b208C854E985240c02F7B7793f',
    '0x3F382DbD960E3a9bbCeaE22651E88158d2791550',
    '0x7968bc6a03017eA2de509AAA816F163Db0f35148',
    '0x3E9BC21C9b189C09dF3eF1B824798658d5011937',
    '0x4D807509aECe24C0fa5A102b6a3B059Ec6E14392',
    '0xbc16da9df0A22f01A16BC0620a27e7D6d6488550',
    '0xF2f9A7e93f845b3ce154EfbeB64fB9346FCCE509',
    '0x4688a8b1F292FDaB17E9a90c8Bc379dC1DBd8713',
    '0x1f9840a85d5aF5bf1D1762F925BDADdC4201F984',
    '0x54C9EA2E9C9E8eD865Db4A4ce6711C2a0d5063Ba',
    '0xB81D70802a816B5DacBA06D708B5acF19DcD436D',
    '0xad32A8e6220741182940c5aBF610bDE99E737b2D',
    '0xbCa3C97837A39099eC3082DF97e28CE91BE14472',
    '0x056Fd409E1d7A124BD7017459dFEa2F387b6d5Cd',
    '0xDaFF85B6f5787b2d9eE11CCDf5e852816063326A',
    '0x8a6ACA71A218301c7081d4e96D64292D3B275ce0',
    '0x8dAEBADE922dF735c38C80C7eBD708Af50815fAa',
    '0x467Bccd9d29f223BcE8043b84E8C8B282827790F',
    '0xF06DdacF71e2992E2122A1a0168C6967aFdf63ce',
    '0xD16c79c8A39D44B2F3eB45D2019cd6A42B03E2A9',
    '0x9355372396e3F6daF13359B7b607a3374cc638e0',
    '0xb052F8A33D8bb068414EaDE06AF6955199f9f010',
    '0xf6537FE0df7F0Cc0985Cf00792CC98249E73EFa0',
    '0xDea67845A51E24461D5fED8084E69B426AF3D5Db',
    '0x2BF91c18Cd4AE9C2f2858ef9FE518180F7B5096D',
    '0xfe5F141Bf94fE84bC28deD0AB966c16B17490657',
    '0x26cF82e4aE43D31eA51e72B663d26e26a75AF729',
    '0x44Ea84a85616F8e9cD719Fc843DE31D852ad7240',
    '0x459086F2376525BdCebA5bDDA135e4E9d3FeF5bf',
    '0x1C5db575E2Ff833E46a2E9864C22F4B22E0B37C2',
    '0x7e8539D1E5cB91d63E46B8e188403b3f262a949B',
    '0xb1dC9124c395c1e97773ab855d66E879f053A289',
    '0x3af375d9f77Ddd4F16F86A5D51a9386b7B4493Fa',
    '0xD46bA6D942050d489DBd938a2C909A5d5039A161',
    '0xADE00C28244d5CE17D72E40330B1c318cD12B7c3',
    '0x78F225869c08d478c34e5f645d07A87d3fe8eb78',
    '0x50D1c9771902476076eCFc8B2A83Ad6b9355a4c9',
    '0x584bC13c7D411c00c01A62e8019472dE68768430',
    '0x2e1E15C44Ffe4Df6a0cb7371CD00d5028e571d14',
    '0x2367012aB9c3da91290F71590D5ce217721eEfE4',
    '0x35A18000230DA775CAc24873d00Ff85BccdeD550',
    '0x0954906da0Bf32d5479e25f46056d22f08464cab',
    '0x4FE5851C9af07df9e5AD8217aFAE1ea72737Ebda',
    '0xf1f955016EcbCd7321c7266BccFB96c68ea5E49b',
    '0xABe580E7ee158dA464b51ee1a83Ac0289622e6be',
    '0xB1e9157c2Fdcc5a856C8DA8b2d89b6C32b3c1229',
    '0xEEF9f339514298C6A857EfCfC1A762aF84438dEE',
    '0x0202Be363B8a4820f3F4DE7FaF5224fF05943AB1',
    '0x1cEB5cB57C4D4E2b2433641b95Dd330A33185A44',
    '0x83e6f1E41cdd28eAcEB20Cb649155049Fac3D5Aa',
    '0xf93340b1a3aDf7eedcAEc25Fae8171D4b736e89F',
    '0x20c36f062a31865bED8a5B1e512D9a1A20AA333A',
    '0xCa3FE04C7Ee111F0bbb02C328c699226aCf9Fd33',
    '0x0E8d6b471e332F140e7d9dbB99E5E3822F728DA6',
    '0x00a8b738E453fFd858a7edf03bcCfe20412f0Eb0',
    '0x18aAA7115705e8be94bfFEBDE57Af9BFc265B998',
    '0x87b008E57F640D94Ee44Fd893F0323AF933F9195',
    '0xeF9Cd7882c067686691B6fF49e650b43AFBBCC6B',
    '0x7d91e637589EC3Bb54D8213a9e92Dc6E8D12da91',
    '0x56687cf29Ac9751Ce2a4E764680B6aD7E668942e',
    '0x23B608675a2B2fB1890d3ABBd85c5775c51691d5',
    '0x4691937a7508860F876c9c0a2a617E7d9E945D4B',
    '0xE48972fCd82a274411c01834e2f031D4377Fa2c0',
    '0x95a4492F028aa1fd432Ea71146b433E7B4446611',
    '0xF5D669627376EBd411E34b98F19C868c8ABA5ADA',
    '0x32C4ADB9cF57f972bc375129de91C897b4F364F1',
    '0xe28b3B32B6c345A34Ff64674606124Dd5Aceca30',
    '0x4CC19356f2D37338b9802aa8E8fc58B0373296E7',
    '0x5B09A0371C1DA44A8E24D36Bf5DEb1141a84d875',
    '0x20945cA1df56D237fD40036d47E866C7DcCD2114',
    '0x0258F474786DdFd37ABCE6df6BBb1Dd5dfC4434a',
    '0xE59064a8185Ed1Fca1D17999621eFedfab4425c9',
    '0x99ea4dB9EE77ACD40B119BD1dC4E33e1C070b80d',
    '0x340D2bdE5Eb28c1eed91B2f790723E3B160613B7',
    '0x286BDA1413a2Df81731D4930ce2F862a35A609fE',
    '0x837010619aeb2AE24141605aFC8f66577f6fb2e7',
    '0xA8e7AD77C60eE6f30BaC54E2E7c0617Bd7B5A03E',
    '0xBbff34E47E559ef680067a6B1c980639EEb64D24',
    '0x362bc847A3a9637d3af6624EeC853618a43ed7D2',
    '0x4C19596f5aAfF459fA38B0f7eD92F11AE6543784',
    '0x4A64515E5E1d1073e83f30cB97BEd20400b66E10',
    '0x80DC468671316E50D4E9023D3db38D3105c1C146',
    '0x704De5696dF237c5B9ba0De9ba7e0C63dA8eA0Df',
    '0x0b38210ea11411557c13457D4dA7dC6ea731B88a',
    '0x998b3B82bC9dBA173990Be7afb772788B5aCB8Bd',
    '0xC57d533c50bC22247d49a368880fb49a1caA39F7',
    '0x1695936d6a953df699C38CA21c2140d497C08BD9',
    '0x6e1A19F235bE7ED8E3369eF73b196C07257494DE',
    '0x6368e1E18c4C419DDFC608A0BEd1ccb87b9250fc',
    '0xf0Bc1ae4eF7ffb126A8347D06Ac6f8AdD770e1CE',
    '0x3449FC1Cd036255BA1EB19d65fF4BA2b8903A69a',
    '0x3472A5A71965499acd81997a54BBA8D852C6E53d',
    '0xa7ED29B253D8B4E3109ce07c80fc570f81B63696',
    '0x36F3FD68E7325a35EB768F1AedaAe9EA0689d723',
    '0x70e8dE73cE538DA2bEEd35d14187F6959a8ecA96',
    '0x167E2A574669b0EeB552aaF3Da47c728cb348a41',
    '0xc944E90C64B2c07662A292be6244BDf05Cda44a7',
    '0xD5147bc8e386d91Cc5DBE72099DAC6C9b99276F5',
    '0x111111111117dC0aa78b770fA6A738034120C302',
    '0x002f0B1A71C5730CF2F4dA1970A889207BdB6D0D',
    '0x90f802C7E8fb5D40B0De583e34C065A3bd2020D8',
    '0xDcB01cc464238396E213a6fDd933E36796eAfF9f',
    '0x875773784Af8135eA0ef43b5a374AaD105c5D39e',
    '0x69e8b9528CABDA89fe846C67675B5D73d463a916',
    '0x93dfaf57D986B9cA77Df9376c50878E013D9c7C8',
    '0x30cF203b48edaA42c3B4918E955fED26Cd012A3F',
    '0xa47c8bf37f92aBed4A126BDA807A7b7498661acD',
    '0xfFffFffF2ba8F66D4e51811C5190992176930278',
    '0x5A98FcBEA516Cf06857215779Fd812CA3beF1B32',
    '0x87d73E916D7057945c9BcD8cdd94e42A6F47f776',
    '0xeDEec5691f23E4914cF0183A4196bBEb30d027a0',
    '0x53352e7d6620cc931c0C9318166ae2a92c1A4666',
    '0xAE1eaAE3F627AAca434127644371b67B18444051',
    '0x6c972b70c533E2E045F333Ee28b9fFb8D717bE69',
    '0xbEa98c05eEAe2f3bC8c3565Db7551Eb738c8CCAb',
    '0x7866E48C74CbFB8183cd1a929cd9b95a7a5CB4F4',
    '0xff56Cc6b1E6dEd347aA0B7676C85AB0B3D08B0FA',
    '0x79C75E2e8720B39e258F41c37cC4f309E0b0fF80',
    '0xE452E6Ea2dDeB012e20dB73bf5d3863A3Ac8d77a',
    '0x817bbDbC3e8A1204f3691d14bB44992841e3dB35',
    '0x8D1ce361eb68e9E05573443C407D4A3Bed23B033',
    '0x6e36556B3ee5Aa28Def2a8EC3DAe30eC2B208739',
    '0x43044f861ec040DB59A7e324c40507adDb673142',
    '0x7DD9c5Cba05E151C895FDe1CF355C9A1D5DA6429',
    '0x8A9c4dfe8b9D8962B31e4e16F8321C44d48e246E',
    '0x50DE6856358Cc35f3A9a57eAAA34BD4cB707d2cd',
    '0x0f51bb10119727a7e5eA3538074fb341F56B09Ad',
    '0xac3211a5025414Af2866FF09c23FC18bc97e79b1',
    '0xEfc1C73A3D8728Dc4Cf2A18ac5705FE93E5914AC',
    '0x92E187a03B6CD19CB6AF293ba17F2745Fd2357D5',
    '0xFd09911130e6930Bf87F2B0554c44F400bD80D3e',
    '0x59fec83eC709c893aedD1A144Cf1828Eb04127Cd',
    '0x31c8EAcBFFdD875c74b94b077895Bd78CF1E64A3',
    '0xD23Ac27148aF6A2f339BD82D0e3CFF380b5093de',
    '0x7f1F2D3dFa99678675ECE1C243d3f7bC3746db5D',
    '0x1456688345527bE1f37E9e627DA0837D6f08C925',
    '0xdBdb4d16EdA451D0503b854CF79D55697F90c8DF',
    '0xc4De189Abf94c57f396bD4c52ab13b954FebEfD8',
    '0xF5581dFeFD8Fb0e4aeC526bE659CFaB1f8c781dA',
    '0x903bEF1736CDdf2A537176cf3C64579C3867A881',
    '0x0fe629d1E84E171f8fF0C1Ded2Cc2221Caa48a3f',
    '0x69af81e73A73B40adF4f3d4223Cd9b1ECE623074',
    '0x9cea2eD9e47059260C97d697f82b8A14EfA61EA5',
    '0xfb5453340C03db5aDe474b27E68B6a9c6b2823Eb',
    '0x86ed939B500E121C0C5f493F399084Db596dAd20',
    '0x918dA91Ccbc32B7a6A0cc4eCd5987bbab6E31e6D',
    '0x48Fb253446873234F2fEBbF9BdeAA72d9d387f94',
    '0x1b40183EFB4Dd766f11bDa7A7c3AD8982e998421',
    '0xcaDC0acd4B445166f12d2C07EAc6E2544FbE2Eef',
    '0x59E9261255644c411AfDd00bD89162d09D862e38',
    '0x544c42fBB96B39B21DF61cf322b5EDC285EE7429',
    '0x67B6D479c7bB412C54e03dCA8E1Bc6740ce6b99C',
    '0xCbfef8fdd706cde6F208460f2Bf39Aa9c785F05D',
    '0x945Facb997494CC2570096c74b5F66A3507330a1',
    '0xEC6a5D88bF56Fd3F96957AE65916C69F29DB35c5',
    '0x0f775aD69e3c93D599D3315A130Bd82A0cDda397',
    '0x5C6Af72cBd740b90528C8Fe226125413b6bd7E5A',
    '0xfA5e27893aee4805283D86e4283Da64F8c72dd56',
    '0xFbB6B34DD77274a06EA2E5462a5e0B9E23ce478e',
    '0xAa6E8127831c9DE45ae56bB1b0d4D4Da6e5665BD',
    '0xaac41EC512808d64625576EDdd580e7Ea40ef8B2',
    '0x5247C0DB4044FB6F97f32C7E1B48758019A5A912',
    '0xEd0439EACf4c4965AE4613D77a5C2Efe10e5f183',
    '0x29CbD0510EEc0327992CD6006e63F9Fa8E7f33B7',
    '0x67c597624B17b16fb77959217360B7cD18284253',
    '0x06147110022B768BA8F99A8f385df11a151A9cc8',
    '0x5F64Ab1544D28732F0A24F4713c2C8ec0dA089f0',
    '0x53C8395465A84955c95159814461466053DedEDE',
    '0xbc4171f45EF0EF66E76F979dF021a34B46DCc81d',
    '0x4B606e9Eb2228c70f44453AFe5a73e1FeA258Ce1',
    '0xae7ab96520DE3A18E5e111B5EaAb095312D7fE84',
    '0xBa21Ef4c9f433Ede00badEFcC2754B8E74bd538A',
    '0xB6ff96B8A8d214544Ca0dBc9B33f7AD6503eFD32',
    '0x1c79ab32C66aCAa1e9E81952B8AAa581B43e54E7',
    '0xE4CFE9eAa8Cdb0942A80B7bC68fD8Ab0F6D44903',
    '0x4b7Fb448dF91C8Ed973494F8C8c4f12DAF3A8521',
    '0xcBE430927370e95B4B10cFc702c6017EC7abEfC3',
    '0x767FE9EDC9E0dF98E07454847909b5E959D7ca0E',
    '0x3A810ff7211b40c4fA76205a14efe161615d0385',
    '0xC12D1c73eE7DC3615BA4e37E4ABFdbDDFA38907E',
    '0x68037790A0229e9Ce6EaA8A99ea92964106C4703',
    '0xC96c1609A1a45CcC667B2b7FA6508e29617f7b69',
    '0x7d4B1d793239707445305D8d2456D2c735F6B25B',
    '0xdB25f211AB05b1c97D595516F45794528a807ad8',
    '0x5Eaa69B29f99C84Fe5dE8200340b4e9b4Ab38EaC',
    '0xD71eCFF9342A5Ced620049e616c5035F1dB98620',
    '0xED30Dd7E50EdF3581AD970eFC5D9379Ce2614AdB',
    '0x33349B282065b0284d756F0577FB39c158F935e6',
    '0x24D8C2163D6B13A6B8770B794d00c98Cb4E0cBCa',
    '0x4156D3342D5c385a87D264F90653733592000581',
    '0x358AA737e033F34df7c54306960a38d09AaBd523',
    '0xC88F47067dB2E25851317A2FDaE73a22c0777c37',
    '0xEc0d77a58528a218cBf41Fa6E1585c8D7A085868',
    '0x18Cc17a1EeD37C02A77B0B96b7890C7730E2a2CF',
    '0x8F041A3940a5e6FB580075C3774E15FcFA0E1618',
    '0x7BD198b9107496fD5cC3d7655AF52f43a8eDBc4C',
    '0xbA4cFE5741b357FA371b506e5db0774aBFeCf8Fc',
    '0xc67B12049c2D0CF6e476BC64c7F82fc6C63cFFc5',
    '0xBf6Ff49FfD3d104302Ef0AB0F10f5a84324c091c',
    '0x0275E1001e293C46CFe158B3702AADe0B99f88a5',
    '0x9CF7E61853ea30A41b02169391b393B901eac457',
    '0xf50B5e535F62a56A9BD2d8e2434204E726c027Fa',
    '0xC63B8ECCE56aB9C46184eC6aB85e4771fEa4c8AD',
    '0x5A7E3c07604EB515C16b36cd51906a65f021F609',
    '0xd0345D30FD918D7682398ACbCdf139C808998709',
    '0xEe9801669C6138E84bD50dEB500827b776777d28',
    '0x4104b135DBC9609Fc1A9490E61369036497660c8',
    '0x1571eD0bed4D987fe2b498DdBaE7DFA19519F651',
    '0xfb62AE373acA027177D1c18Ee0862817f9080d08',
    '0xDe30da39c46104798bB5aA3fe8B9e0e1F348163F',
    '0x677ddbd918637E5F2c79e164D402454dE7dA8619',
    '0x9041Fe5B3FDEA0f5e4afDC17e75180738D877A01',
    '0x1985365e9f78359a9B6AD760e32412f4a445E862',
    '0x0000852600CEB001E08e00bC008be620d60031F2',
    '0x00000100F2A2bd000715001920eB70D229700085',
    '0x00006100F7090010005F1bd7aE6122c3C2CF0090',
    '0x00000000441378008EA67F4284A57932B1c000a5',
    '0x705C71b262C511B66bAA4791cC2BE61B971bD784',
    '0xa0afAA285Ce85974c3C881256cB7F225e3A1178a',
    '0x67B66C99D3Eb37Fa76Aa3Ed1ff33E8e39F0b9c7A',
    '0x4c327471C44B2dacD6E90525f9D629bd2e4f662C',
    '0xBD6467a31899590474cE1e84F70594c53D628e46',
    '0xa645264C5603E96c3b0B078cdab68733794B0A71',
    '0x261b45D85cCFeAbb11F022eBa346ee8D1cd488c0',
    '0xE5F166c0D8872B68790061317BB6CcA04582C912',
    '0x70a72833d6bF7F508C8224CE59ea1Ef3d0Ea3A38',
    '0x46bFA3Bb807B5c3b3Ce7F7e0E667397020B6dc15',
    '0xF938424F7210f31dF2Aee3011291b658f872e91e',
    '0x178c820f862B14f316509ec36b13123DA19A6054',
    '0x24D8C2163D6B13A6B8770B794d00c98Cb4E0cBCa',
    '0xbD9908b0Cdd50386F92efCC8e1d71766C2782Df0',
    '0x5AA7C403c7dE4B3bb0cc07079a03e389671a4771',
    '0xbFA413A2ff0F20456d57B643746133F54bFE0cd2',
    '0xFD11CCdBdb7AB91Cb9427A6d6BF570C95876d195',
    '0xDc063deAfcE952160eC112FA382ac206305657e6',
    '0xF88Baf18FAB7e330fa0C4F83949E23F52FECECce',
    '0x6F9C26Fa731C7Ea4139Fa669962Cf8F1CE6C8b0B',
<<<<<<< HEAD
    '0xCAa052584b462198A5a9356c28bcE0634D65f65C',
    '0xAFe7131a57E44f832cb2dE78ade38CaD644aaC2f',
    '0x36F8d0D0573ae92326827C4a82Fe4CE4C244cAb6',
    '0xA5269A8e31B93Ff27B887B56720A25F844db0529',
=======
    '0x823E1B82cE1Dc147Bbdb25a203f046aFab1CE918',
    '0x4Bc3263Eb5bb2Ef7Ad9aB6FB68be80E43b43801F',
    '0xa41A879bcFdd75983a987FD6b68fae37777e8b28',
>>>>>>> 02116a59
  ],
  [Network.Goerli]: [
    '0xdFCeA9088c8A88A76FF74892C1457C17dfeef9C1',
    '0xfA8449189744799aD2AcE7e0EBAC8BB7575eff47',
    '0x8c9e6c40d3402480ACE624730524fACC5482798c',
    '0x1f1f156E0317167c11Aa412E3d1435ea29Dc3cCE',
    '0xe0C9275E44Ea80eF17579d33c55136b7DA269aEb',
    '0x37f03a12241E9FD3658ad6777d289c3fb8512Bc9',
    '0x829f35cEBBCd47d3c120793c12f7A232c903138B',
    '0xFF386a3d08f80AC38c77930d173Fa56C6286Dc8B',
    '0x4Cb1892FdDF14f772b2E39E299f44B2E5DA90d04',
    '0x811151066392fd641Fe74A9B55a712670572D161',
    '0x89534a24450081Aa267c79B07411e9617D984052',
    '0xeFD681A82970AC5d980b9B2D40499735e7BF3F1F',
    '0x0595D1Df64279ddB51F1bdC405Fe2D0b4Cc86681',
    '0x5cEA6A84eD13590ED14903925Fa1A73c36297d99',
    '0x13ACD41C585d7EbB4a9460f7C8f50BE60DC080Cd',
  ],
  [Network.Polygon]: [
    '0x00e5646f60AC6Fb446f621d146B6E1886f002905',
    '0x0b3F868E0BE5597D5DB7fEB59E1CADBb0fdDa50a',
    '0x0d500B1d8E8eF31E21C99d1Db9A6444d3ADf1270',
    '0x172370d5Cd63279eFa6d502DAB29171933a610AF',
    '0x1BFD67037B42Cf73acF2047067bd4F2C47D9BfD6',
    '0x1D607Faa0A51518a7728580C238d912747e71F7a',
    '0x263534a4Fe3cb249dF46810718B7B612a30ebbff',
    '0x2791Bca1f2de4661ED88A30C99A7a9449Aa84174',
    '0x282d8efCe846A88B159800bd4130ad77443Fa1A1',
    '0x2934b36ca9A4B31E633C5BE670C8C8b28b6aA015',
    '0x2a93172c8DCCbfBC60a39d56183B7279a2F647b4',
    '0x2C89bbc92BD86F8075d1DEcc58C7F4E0107f286b',
    '0x2e1AD108fF1D8C782fcBbB89AAd783aC49586756',
    '0x3066818837c5e6eD6601bd5a91B0762877A6B731',
    '0x385Eeac5cB85A38A9a07A70c73e0a3271CfB54A7',
    '0x4e3Decbb3645551B8A19f0eA1678079FCB33fB4c',
    '0x50B728D8D964fd00C2d0AAD81718b71311feF68a',
    '0x53E0bca35eC356BD5ddDFebbD1Fc0fD03FaBad39',
    '0x580A84C73811E1839F75d86d75d88cCa0c241fF4',
    '0x596ebe76e2db4470966ea395b0d063ac6197a8c5',
    '0x5fe2B58c013d7601147DcdD68C143A77499f5531',
    '0x5FFD62D3C3eE2E81C00A7b9079FB248e7dF024A8',
    '0x7ceB23fD6bC0adD59E62ac25578270cFf1b9f619',
    '0x7DfF46370e9eA5f0Bad3C4E29711aD50062EA7A4',
    '0x831753DD7087CaC61aB5644b308642cc1c33Dc13',
    '0x8505b9d2254A7Ae468c0E9dd10Ccea3A837aef5c',
    '0x85955046DF4668e1DD369D2DE9f3AEB98DD2A369',
    '0x87ff96aba480f1813aF5c780387d8De7cf7D8261',
    '0x8f3Cf7ad23Cd3CaDbD9735AFf958023239c6A063',
    '0x9a71012B13CA4d3D0Cdc72A177DF3ef03b0E76A3',
    '0xa3Fa99A148fA48D14Ed51d610c367C61876997F1',
    '0xb33EaAd8d922B1083446DC23f610c2567fB5180f',
    '0xbAe28251B2a4E621aA7e20538c06DEe010Bc06DE',
    '0xbD7A5Cf51d22930B8B3Df6d834F9BCEf90EE7c4f',
    '0xc2132D05D31c914a87C6611C10748AEb04B58e8F',
    '0xc3FdbadC7c795EF1D6Ba111e06fF8F16A20Ea539',
    '0xC8A94a3d3D2dabC3C1CaffFFDcA6A7543c3e3e65',
    '0xDA537104D6A5edd53c6fBba9A898708E465260b6',
    '0xD6DF932A45C0f255f85145f286eA0b292B21C90B',
    '0xDB7Cb471dd0b49b29CAB4a1C14d070f27216a0Ab',
    '0xdb95f9188479575F3F718a245EcA1B3BF74567EC',
    '0xDBf31dF14B66535aF65AaC99C32e9eA844e14501',
    '0xdF7837DE1F2Fa4631D716CF2502f8b230F1dcc32',
    '0xE111178A87A3BFf0c8d18DECBa5798827539Ae99',
    '0xE2Aa7db6dA1dAE97C5f5C6914d285fBfCC32A128',
    '0xEAeCC18198a475c921B24b8A6c1C1f0f5F3F7EA0',
    '0xE7804D91dfCDE7F776c90043E03eAa6Df87E6395',
    '0xF501dd45a1198C2E1b5aEF5314A68B9006D842E0',
    '0xFbdd194376de19a88118e84E279b977f165d01b8',
    '0xfBd8A3b908e764dBcD51e27992464B4432A1132b',
    '0xfe712251173A2cd5F5bE2B46Bb528328EA3565E1',
    '0x3A58a54C066FdC0f2D55FC9C89F0415C92eBf3C4',
    '0xBbba073C31bF03b8ACf7c28EF0738DeCF3695683',
    '0x431CD3C9AC9Fc73644BF68bF5691f4B83F9E104f',
    '0xE6469Ba6D2fD6130788E0eA9C0a0515900563b59',
    '0x45c32fA6DF82ead1e2EF74d17b76547EDdFaFF89',
    '0xfa68FB4628DFF1028CFEc22b4162FCcd0d45efb6',
    '0x3Ad707dA309f3845cd602059901E39C4dcd66473',
    '0x4f025829C4B13dF652f38Abd2AB901185fF1e609',
    '0xd6cA869a4EC9eD2C7E618062Cdc45306d8dBBc14',
    '0x130cE4E4F76c2265f94a961D70618562de0bb8d2',
    '0xf287D97B6345bad3D88856b26Fb7c0ab3F2C7976',
    '0x340f412860dA7b7823df372a2b59Ff78b7ae6abc',
    '0x7fC9E0Aa043787BFad28e29632AdA302C790Ce33',
    '0x3d468AB2329F296e1b9d8476Bb54Dd77D8c2320f',
    '0x1d734A02eF1e1f5886e66b0673b71Af5B53ffA94',
    '0x6f7C932e7684666C9fd1d44527765433e01fF61d',
    '0x61BDD9C7d4dF4Bf47A4508c0c8245505F2Af5b7b',
    '0xB7b31a6BC18e48888545CE79e83E06003bE70930',
    '0x6749441fdc8650b5b5a854ed255c82ef361f1596',
    '0x64060aB139Feaae7f06Ca4E63189D86aDEb51691',
    '0x656Bf6767Fa8863aC0dD0b7d2a26602B838A2E70',
    '0x48e6B98ef6329f8f0A30eBB8c7C960330d648085',
    '0x178E029173417b1F9C8bC16DCeC6f697bC323746',
    '0xF93579002DBE8046c43FEfE86ec78b1112247BB8',
    '0xFf4ce5AAAb5a627bf82f4A571AB1cE94Aa365eA6',
    '0x9C9e5fD8bbc25984B178FdCE6117Defa39d2db39',
    '0xEE029120c72b0607344f35B17cdD90025e647B00',
    '0x221836a597948Dce8F3568E044fF123108aCc42A',
    '0x19C60a251e525fa88Cd6f3768416a8024e98fC19',
    '0xB0B195aEFA3650A6908f15CdaC7D92F8a5791B0B',
    '0x255707B70BF90aa112006E1b07B9AeA6De021424',
    '0x4Cd44ced63d9a6FEF595f6AD3F7CED13fCEAc768',
    '0xFcBB00dF1d663eeE58123946A30AB2138bF9eb2A',
    '0x5A0801BAd20B6c62d86C566ca90688A6b9ea1d3f',
    '0x960d43BE128585Ca45365CD74a7773B9d814dfBE',
    '0xAF0D9D65fC54de245cdA37af3d18cbEc860A4D4b',
    '0xCB7F1Ef7246D1497b985f7FC45A1A31F04346133',
    '0xf2f77FE7b8e66571E0fca7104c4d670BF1C8d722',
    '0x8ca194A3b22077359b5732DE53373D4afC11DeE3',
    '0xbD1463F02f61676d53fd183C2B19282BFF93D099',
    '0x84526c812D8f6c4fD6C1a5B68713AFF50733E772',
    '0x767058F11800FBA6A682E73A6e79ec5eB74Fac8c',
    '0x8343091F2499FD4b6174A46D067A920a3b851FF9',
    '0xa22f6bc96f13bcC84dF36109c973d3c0505a067E',
    '0xBD1fe73e1f12bD2bc237De9b626F056f21f86427',
    '0x6b526Daf03B4C47AF2bcc5860B12151823Ff70E0',
    '0x486880FB16408b47f928F472f57beC55AC6089d1',
    '0x08E6d1F0c4877Ef2993Ad733Fc6F1D022d0E9DBf',
    '0x197E5d6CcfF265AC3E303a34Db360ee1429f5d1A',
    '0xa926db7a4CC0cb1736D5ac60495ca8Eb7214B503',
    '0x2A227fc77Bb2cf8f1881a04eCC8fA01EC57EC9fc',
    '0xc948EE9a0687C292ac4d8C1e2557aD652D6baf44',
    '0xE0B52e49357Fd4DAf2c15e02058DCE6BC0057db4',
    '0x7b367a058f370c0057762280547d0b974cf3ac10',
    '0x491a4eB4f1FC3BfF8E1d2FC856a6A46663aD556f',
    '0x9de41aFF9f55219D5bf4359F167d1D0c772A396D',
    '0xDC3326e71D45186F113a2F448984CA0e8D201995',
    '0x18ec0A6E18E5bc3784fDd3a3634b31245ab704F6',
    '0x4Fb71290Ac171E1d144F7221D882BECAc7196EB5',
    '0x7BDF330f423Ea880FF95fC41A280fD5eCFD3D09f',
    '0xD167804ca2aD66cbbf959D707229C2229284acec',
    '0x60Ed6aCEF3a96F8CDaF0c0D207BbAfA66e751af2',
    '0xD125443F38A69d776177c2B9c041f462936F8218',
    '0xEe327F889d5947c1dc1934Bb208a1E792F953E96',
    '0xE22483774bd8611bE2Ad2F4194078DaC9159F4bA',
    '0x0E9b89007eEE9c958c0EDA24eF70723C2C93dD58',
    '0x62F594339830b90AE4C084aE7D223fFAFd9658A7',
    '0xE3627374Ac4baf5375e79251B0af23aFc450FC0E',
    '0xADAC33f543267c4D59a8c299cF804c303BC3e4aC',
    '0x49e6A20f1BBdfEeC2a8222E052000BbB14EE6007',
    '0x03b54A6e9a984069379fae1a4fC4dBAE93B3bCCD',
    '0xC3C7d422809852031b44ab29EEC9F1EfF2A58756',
    '0x6749441Fdc8650b5b5a854ed255C82EF361f1596',
    '0xa41A879bcFdd75983a987FD6b68fae37777e8b28',
    '0xDa1CD1711743e57Dd57102E9e61b75f3587703da',
    '0x10B040038F87219D9B42e025E3bd9b8095C87dD9',
    '0x45F376811B00922b06f1498A68A1CFd50122DD71',
    '0x52Cc8389C6B93d740325729Cc7c958066CEE4262',
    '0x4739E50B59B552D490d3FDc60D200977A38510c0',
    '0xF813a454C975ad418e8dB18764a2191D182478F4',
    '0x7c82A23B4C48D796dee36A9cA215b641C6a8709d',
    '0xae646817e458C0bE890b81e8d880206710E3c44e',
    '0xb3d658d5b95BF04E2932370DD1FF976fe18dd66A',
  ],
  [Network.Arbitrum]: [
    '0x912CE59144191C1204E64559FE8253a0e49E6548',
    '0x040d1EdC9569d4Bab2D15287Dc5A4F10F56a56B8',
    '0x11cDb42B0EB46D95f990BeDD4695A6e3fA034978',
    '0x23A941036Ae778Ac51Ab04CEa08Ed6e2FE103614',
    '0x2e9a6Df78E42a30712c10a9Dc4b1C8656f8F2879',
    '0x2f2a2543B76A4166549F7aaB2e75Bef0aefC5B0f',
    '0x32Eb7902D4134bf98A28b963D26de779AF92A212',
    '0x354A6dA3fcde098F8389cad84b0182725c6C91dE',
    '0x4d15a3a2286d883af0aa1b3f21367843fac63e07',
    '0x6C2C06790b3E3E3c38e12Ee22F8183b37a13EE55',
    '0x8038F3C971414FD1FC220bA727F2D4A0fC98cb65',
    '0x82aF49447D8a07e3bd95BD0d56f35241523fBab1',
    '0x82e3A8F066a6989666b031d916c43672085b1582',
    '0x965772e0E9c84b6f359c8597C891108DcF1c5B1A',
    '0xa0b862F60edEf4452F25B4160F177db44DeB6Cf1',
    '0xa684cd057951541187f288294a1e1C2646aA2d24',
    '0xA72159FC390f0E3C6D415e658264c7c4051E9b87',
    '0xA970AF1a584579B618be4d69aD6F73459D112F95',
    '0xB965029343D55189c25a7f3e0c9394DC0F5D41b1',
    '0xC3Ae0333F0F34aa734D5493276223d95B8F9Cb37',
    '0xd4d42F0b6DEF4CE0383636770eF773390d85c61A',
    '0xDA10009cBd5D07dd0CeCc66161FC93D7c9000da1',
    '0xdeBa25AF35e4097146d7629055E0EC3C71706324',
    '0xef888bcA6AB6B1d26dbeC977C455388ecd794794',
    '0xf4D48Ce3ee1Ac3651998971541bAdbb9A14D7234',
    '0xf97f4df75117a78c1A5a0DBb814Af92458539FB4',
    '0xFa7F8980b0f1E64A2062791cc3b0871572f1F7f0',
    '0xFd086bC7CD5C481DCC9C85ebE478A1C0b69FCbb9',
    '0xFF970A61A04b1cA14834A43f5dE4533eBDDB5CC8',
    '0xfc5A1A6EB076a2C7aD06eD22C90d7E710E35ad0a',
    '0x539bdE0d7Dbd336b79148AA742883198BBF60342',
    '0x3F56e0c36d275367b8C502090EDF38289b3dEa0d',
    '0x6694340fc020c5E6B96567843da2df01b2CE1eb6',
    '0x64343594Ab9b56e99087BfA6F2335Db24c2d1F17',
    '0xb96B904ba83DdEeCE47CAADa8B40EE6936D92091',
    '0xa68Ec98D7ca870cF1Dd0b00EBbb7c4bF60A8e74d',
    '0x39A49bc5017Fc668299Cd32e734C9269aCc35295',
    '0xDb298285FE4C5410B05390cA80e8Fbe9DE1F259B',
    '0x8616E8EA83f048ab9A5eC513c9412Dd2993bcE3F',
    '0x5979D7b546E38E414F7E9822514be443A4800529',
    '0xF0B5cEeFc89684889e5F7e0A7775Bd100FcD3709',
    '0x13Ad51ed4F1B7e9Dc168d8a00cB3f4dDD85EfA60',
    '0x22c8fD06710d10f62710364E5bC42064AC3DabBA',
    '0x65c936f008BC34fE819bce9Fa5afD9dc2d49977f',
    '0x077794c30AFECcdF5ad2Abc0588E8CEE7197b71a',
    '0xe1Fb90D0d3b47E551d494d7eBe8f209753526B01',
    '0x894c82800526E0391E709c0983a5AeA3718b7F6D',
    '0x5BAe72B75CaAb1f260D21BC028c630140607D6e8',
    '0xd85E038593d7A098614721EaE955EC2022B9B91B',
    '0x12f256109E744081F633a827BE80E06d97ff7447',
    '0x0179baC7493a92AC812730a4C64A0b41B7eA0ecf',
    '0xaEACF641A0342330EC681b57C0A6af0b71d5cbFF',
    '0x284EB68520C8fA83361C1A3a5910aEC7f873C18b',
    '0x117a3d474976274B37B7b94aF5DcAde5c90C6e85',
    '0x80bB30D62a16e1F2084dEAE84dc293531c3AC3A1',
    '0xa1150db5105987CEC5Fd092273d1e3cbb22b378b',
  ],
  [Network.Optimism]: [
    '0x888a6195d42a95e80d81e1c506172772a80b80bc',
    '0x9253d7e1b42fa01ede2c53f3a21b3b4d13239cd4',
    '0xba7834bb3cd2db888e6a06fb45e82b4225cd0c71',
    '0xB0B195aEFA3650A6908f15CdaC7D92F8a5791B0B',
    '0xA4e597c1bD01859B393b124ce18427Aa4426A871',
    '0x6222ae1d2a9f6894dA50aA25Cb7b303497f9BEbd',
    '0x97513e975a7fA9072c72C92d8000B0dB90b163c5',
    '0xd0d334B6CfD77AcC94bAB28C7783982387856449',
    '0xA1a77E5d7D769BFBB790a08EC976dc738bF795B9',
    '0x1F32b1c2345538c0c6f582fCB022739c4A194Ebb',
    '0x296F55F8Fb28E498B858d0BcDA06D955B2Cb3f97',
    '0xFdb794692724153d1488CcdBE0C56c252596735F',
    '0xC0d7013A05860271a1EDB52415CF74BC85B2AcE7',
  ],
  [Network.Gnosis]: [
    '0x7eF541E2a22058048904fE5744f9c7E4C57AF717',
    '0x6A023CCd1ff6F2045C3309768eAd9E68F978f6e1',
    '0xe91d153e0b41518a2ce8dd3d7944fa863463a97d',
    '0xDDAfbb505ad214D7b80b1f830fcCc89B60fb7A83',
    '0x4ECaBa5870353805a9F068101A40E0f32ed605C6',
    '0x71850b7e9ee3f13ab46d67167341e4bdc905eef9',
    '0x41211BBa6d37F5a74b22e667533F080C7C7f3F13',
    '0xd16f72b02dA5f51231fDe542A8B9E2777a478c88',
    '0xE7f88d7d4EF2eb18FCF9Dd7216BA7Da1c46f3dD6',
    '0xFFFf76A3280e95dC855696111C2562Da09db2Ac0',
    '0xFEdb19Ec000d38d92Af4B21436870F115db22725',
    '0xbb9Cd48d33033F5EfFBeDec9Dd700C7D7E1dCF50',
    '0xd4015683b8153666190e0B2bEC352580EBC4CaCa',
    '0x2bF2ba13735160624a0fEaE98f6aC8F70885eA61',
    '0x63e62989D9EB2d37dfDB1F93A22f063635b07d51',
    '0x177127622c4A00F3d409B75571e12cB3c8973d3c',
    '0x9C58BAcC331c9aa871AFD802DB6379a98e80CEdb',
  ],
}<|MERGE_RESOLUTION|>--- conflicted
+++ resolved
@@ -518,16 +518,13 @@
     '0xDc063deAfcE952160eC112FA382ac206305657e6',
     '0xF88Baf18FAB7e330fa0C4F83949E23F52FECECce',
     '0x6F9C26Fa731C7Ea4139Fa669962Cf8F1CE6C8b0B',
-<<<<<<< HEAD
+    '0x823E1B82cE1Dc147Bbdb25a203f046aFab1CE918',
+    '0x4Bc3263Eb5bb2Ef7Ad9aB6FB68be80E43b43801F',
+    '0xa41A879bcFdd75983a987FD6b68fae37777e8b28',
     '0xCAa052584b462198A5a9356c28bcE0634D65f65C',
     '0xAFe7131a57E44f832cb2dE78ade38CaD644aaC2f',
     '0x36F8d0D0573ae92326827C4a82Fe4CE4C244cAb6',
     '0xA5269A8e31B93Ff27B887B56720A25F844db0529',
-=======
-    '0x823E1B82cE1Dc147Bbdb25a203f046aFab1CE918',
-    '0x4Bc3263Eb5bb2Ef7Ad9aB6FB68be80E43b43801F',
-    '0xa41A879bcFdd75983a987FD6b68fae37777e8b28',
->>>>>>> 02116a59
   ],
   [Network.Goerli]: [
     '0xdFCeA9088c8A88A76FF74892C1457C17dfeef9C1',
